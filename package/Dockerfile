ARG K3S_BUILDER=rancher/k3s:v1.24.2-k3s1

# Use binaries from k3s root for s390x as k3s is not available on s390x
FROM registry.suse.com/bci/bci-base:15.3 AS k3s_root
ARG ARCH
ENV ARCH=${ARCH}
ENV K3S_ROOT_VERSION v0.11.0
ONBUILD RUN zypper -n in tar
ONBUILD ADD https://github.com/rancher/k3s-root/releases/download/${K3S_ROOT_VERSION}/k3s-root-${ARCH}.tar /k3s-root.tar
ONBUILD RUN tar xvf /k3s-root.tar; \
  touch /bin/cni /bin/containerd /bin/containerd-shim-runc-v2 /bin/runc /bin/k3s

FROM ${K3S_BUILDER} as k3s_builder

FROM registry.suse.com/bci/bci-base:15.3

RUN zypper -n install git-core curl ca-certificates unzip xz gzip sed tar shadow gawk vim netcat-openbsd mkisofs && \
    zypper -n clean -a && rm -rf /tmp/* /var/tmp/* /usr/share/doc/packages/* && \
    useradd rancher && \
    mkdir -p /var/lib/rancher /var/lib/cattle /opt/jail /opt/drivers/management-state/bin && \
    chown -R rancher /var/lib/rancher /var/lib/cattle /usr/local/bin

RUN mkdir /root/.kube && \
    ln -s /etc/rancher/k3s/k3s.yaml /root/.kube/k3s.yaml  && \
    ln -s /etc/rancher/k3s/k3s.yaml /root/.kube/config && \
    ln -s /usr/bin/rancher /usr/bin/reset-password && \
    ln -s /usr/bin/rancher /usr/bin/ensure-default-admin
WORKDIR /var/lib/rancher

ARG ARCH=amd64
ARG IMAGE_REPO=rancher
ARG SYSTEM_CHART_DEFAULT_BRANCH=dev-v2.6
ARG CHART_DEFAULT_BRANCH=dev-v2.6
ARG PARTNER_CHART_DEFAULT_BRANCH=main
ARG RKE2_CHART_DEFAULT_BRANCH=main
# kontainer-driver-metadata branch to be set for specific branch other than dev/master, logic at rancher/rancher/pkg/settings/setting.go
ARG CATTLE_KDM_BRANCH=dev-v2.6

ENV CATTLE_SYSTEM_CHART_DEFAULT_BRANCH=$SYSTEM_CHART_DEFAULT_BRANCH
ENV CATTLE_CHART_DEFAULT_BRANCH=$CHART_DEFAULT_BRANCH
ENV CATTLE_PARTNER_CHART_DEFAULT_BRANCH=$PARTNER_CHART_DEFAULT_BRANCH
ENV CATTLE_RKE2_CHART_DEFAULT_BRANCH=$RKE2_CHART_DEFAULT_BRANCH
ENV CATTLE_HELM_VERSION v2.16.8-rancher1
ENV CATTLE_MACHINE_VERSION v0.15.0-rancher88
ENV CATTLE_K3S_VERSION v1.24.2+k3s1
ENV CATTLE_MACHINE_PROVISION_IMAGE rancher/machine:${CATTLE_MACHINE_VERSION}
ENV CATTLE_ETCD_VERSION v3.5.1
ENV LOGLEVEL_VERSION v0.1.5
ENV TINI_VERSION v0.18.0
ENV TELEMETRY_VERSION v0.5.17
ENV DOCKER_MACHINE_LINODE_VERSION v0.1.8
ENV LINODE_UI_DRIVER_VERSION v0.4.0
# make sure the version number is consistent with the one at Line 100 of pkg/data/management/machinedriver_data.go
ENV DOCKER_MACHINE_HARVESTER_VERSION v0.4.0
ENV CATTLE_KDM_BRANCH ${CATTLE_KDM_BRANCH}
ENV HELM_VERSION v3.9.0
ENV KUSTOMIZE_VERSION v4.5.5
ENV CATTLE_WINS_AGENT_VERSION v0.3.1
ENV CATTLE_WINS_AGENT_INSTALL_SCRIPT https://raw.githubusercontent.com/rancher/wins/${CATTLE_WINS_AGENT_VERSION}/install.ps1
ENV CATTLE_WINS_AGENT_UNINSTALL_SCRIPT https://raw.githubusercontent.com/rancher/wins/${CATTLE_WINS_AGENT_VERSION}/uninstall.ps1
ENV CATTLE_WINS_AGENT_UPGRADE_IMAGE rancher/wins:${CATTLE_WINS_AGENT_VERSION}
ENV CATTLE_CSI_PROXY_AGENT_VERSION v1.1.1
ENV CATTLE_SYSTEM_AGENT_VERSION v0.2.8
ENV CATTLE_SYSTEM_AGENT_INSTALL_SCRIPT https://raw.githubusercontent.com/rancher/system-agent/${CATTLE_SYSTEM_AGENT_VERSION}/install.sh
ENV CATTLE_SYSTEM_AGENT_UNINSTALL_SCRIPT https://raw.githubusercontent.com/rancher/system-agent/${CATTLE_SYSTEM_AGENT_VERSION}/system-agent-uninstall.sh
ENV CATTLE_SYSTEM_AGENT_UPGRADE_IMAGE rancher/system-agent:${CATTLE_SYSTEM_AGENT_VERSION}-suc
ENV CATTLE_SYSTEM_UPGRADE_CONTROLLER_CHART_VERSION 100.0.3+up0.3.2

# System charts minimal version
ENV CATTLE_FLEET_MIN_VERSION=100.0.3+up0.3.9
ENV CATTLE_RANCHER_WEBHOOK_MIN_VERSION=1.0.5+up0.2.6-rc5
ENV CATTLE_CSP_ADAPTER_MIN_VERSION=1.0.0+up1.0.0-rc2

RUN mkdir -p /var/lib/rancher-data/local-catalogs/system-library && \
    mkdir -p /var/lib/rancher-data/local-catalogs/library && \
    mkdir -p /var/lib/rancher-data/local-catalogs/helm3-library && \
    mkdir -p /var/lib/rancher-data/local-catalogs/v2 && \
    git clone -b $CATTLE_SYSTEM_CHART_DEFAULT_BRANCH --depth 1 https://github.com/rancher/system-charts /var/lib/rancher-data/local-catalogs/system-library && \
    # Charts need to be copied into the sha256 value of git url computed in https://github.com/rancher/rancher/blob/5ebda9ac23c06e9647b586ec38aa51cc9ff9b031/pkg/catalogv2/git/download.go#L102 to create a unique folder per url
    git clone -b $CATTLE_CHART_DEFAULT_BRANCH --depth 1 https://git.rancher.io/charts /var/lib/rancher-data/local-catalogs/v2/rancher-charts/4b40cac650031b74776e87c1a726b0484d0877c3ec137da0872547ff9b73a721/ && \
    git clone -b $CATTLE_PARTNER_CHART_DEFAULT_BRANCH --depth 1 https://git.rancher.io/partner-charts /var/lib/rancher-data/local-catalogs/v2/rancher-partner-charts/8f17acdce9bffd6e05a58a3798840e408c4ea71783381ecd2e9af30baad65974 && \
    git clone -b $CATTLE_RKE2_CHART_DEFAULT_BRANCH --depth 1 https://git.rancher.io/rke2-charts /var/lib/rancher-data/local-catalogs/v2/rancher-rke2-charts/675f1b63a0a83905972dcab2794479ed599a6f41b86cd6193d69472d0fa889c9 && \
    git clone -b master --depth 1 https://github.com/rancher/charts /var/lib/rancher-data/local-catalogs/library && \
    git clone -b master --depth 1 https://github.com/rancher/helm3-charts /var/lib/rancher-data/local-catalogs/helm3-library

RUN curl -sLf https://github.com/rancher/machine/releases/download/${CATTLE_MACHINE_VERSION}/rancher-machine-${ARCH}.tar.gz | tar xvzf - -C /usr/bin && \
    curl -sLf https://github.com/rancher/loglevel/releases/download/${LOGLEVEL_VERSION}/loglevel-${ARCH}-${LOGLEVEL_VERSION}.tar.gz | tar xvzf - -C /usr/bin && \
    curl -LO https://github.com/linode/docker-machine-driver-linode/releases/download/${DOCKER_MACHINE_LINODE_VERSION}/docker-machine-driver-linode_linux-amd64.zip && \
    unzip docker-machine-driver-linode_linux-amd64.zip -d /opt/drivers/management-state/bin && \
    mkdir -p /usr/share/rancher/ui/assets/ && \
    cp /opt/drivers/management-state/bin/docker-machine-driver-linode /usr/share/rancher/ui/assets/ && \
    rm docker-machine-driver-linode_linux-amd64.zip

RUN curl -LO https://releases.rancher.com/harvester-node-driver/${DOCKER_MACHINE_HARVESTER_VERSION}/docker-machine-driver-harvester-amd64.tar.gz && \
    tar -xf docker-machine-driver-harvester-amd64.tar.gz -C /opt/drivers/management-state/bin && \
    cp /opt/drivers/management-state/bin/docker-machine-driver-harvester /usr/share/rancher/ui/assets/ && \
    rm docker-machine-driver-harvester-amd64.tar.gz

ENV TINI_URL_amd64=https://github.com/krallin/tini/releases/download/${TINI_VERSION}/tini \
    TINI_URL_arm64=https://github.com/krallin/tini/releases/download/${TINI_VERSION}/tini-arm64 \
    TINI_URL_s390x=https://github.com/krallin/tini/releases/download/${TINI_VERSION}/tini-s390x \
    TINI_URL=TINI_URL_${ARCH}

ENV HELM_URL_V2_amd64=https://github.com/rancher/helm/releases/download/${CATTLE_HELM_VERSION}/rancher-helm \
    HELM_URL_V2_arm64=https://github.com/rancher/helm/releases/download/${CATTLE_HELM_VERSION}/rancher-helm-arm64 \
    HELM_URL_V2=HELM_URL_V2_${ARCH} \
    HELM_URL_V3=https://get.helm.sh/helm-${HELM_VERSION}-linux-${ARCH}.tar.gz \
    TILLER_URL_amd64=https://github.com/rancher/helm/releases/download/${CATTLE_HELM_VERSION}/rancher-tiller \
    TILLER_URL_arm64=https://github.com/rancher/helm/releases/download/${CATTLE_HELM_VERSION}/rancher-tiller-arm64 \
    TILLER_URL=TILLER_URL_${ARCH} \
    ETCD_URL=https://github.com/etcd-io/etcd/releases/download/${CATTLE_ETCD_VERSION}/etcd-${CATTLE_ETCD_VERSION}-linux-${ARCH}.tar.gz \
    KUSTOMIZE_URL=https://github.com/kubernetes-sigs/kustomize/releases/download/kustomize/${KUSTOMIZE_VERSION}/kustomize_${KUSTOMIZE_VERSION}_linux_${ARCH}.tar.gz

RUN curl -sLf ${KUSTOMIZE_URL} | tar -xzf - -C /usr/bin

RUN if [ "${ARCH}" != "s390x" ]; then \
        curl -sLf ${!HELM_URL_V2} > /usr/bin/rancher-helm && \
        curl -sLf ${!TILLER_URL} > /usr/bin/rancher-tiller && \
        ln -s /usr/bin/rancher-helm /usr/bin/helm && \
        ln -s /usr/bin/rancher-tiller /usr/bin/tiller && \
        chmod +x /usr/bin/rancher-helm /usr/bin/rancher-tiller; \
    fi

# set up helm 3
RUN curl ${HELM_URL_V3} | tar xvzf - --strip-components=1 -C /usr/bin && \
    mv /usr/bin/helm /usr/bin/helm_v3 && \
    chmod +x /usr/bin/kustomize

# Set up K3s: copy the necessary binaries from the K3s image.
COPY --from=k3s_builder \
    /bin/blkid \
    /bin/charon \
    /bin/cni \
    /bin/conntrack \
    /bin/containerd \
    /bin/containerd-shim-runc-v2 \
    /bin/ethtool \
    /bin/ip \
    /bin/ipset \
    /bin/k3s \
    /bin/losetup \
    /bin/pigz \
    /bin/runc \
    /bin/swanctl \
    /bin/which \
    /bin/aux/xtables-legacy-multi \
/usr/bin/

RUN if [ "${ARCH}" != "s390x" ]; then \
        ln -s /usr/bin/cni /usr/bin/bridge && \
        ln -s /usr/bin/cni /usr/bin/flannel && \
        ln -s /usr/bin/cni /usr/bin/host-local && \
        ln -s /usr/bin/cni /usr/bin/loopback && \
        ln -s /usr/bin/cni /usr/bin/portmap && \
        ln -s /usr/bin/k3s /usr/bin/crictl && \
        ln -s /usr/bin/k3s /usr/bin/ctr && \
        ln -s /usr/bin/k3s /usr/bin/k3s-agent && \
        ln -s /usr/bin/k3s /usr/bin/k3s-etcd-snapshot && \
        ln -s /usr/bin/k3s /usr/bin/k3s-server && \
        ln -s /usr/bin/k3s /usr/bin/kubectl && \
        ln -s /usr/bin/pigz /usr/bin/unpigz && \
        ln -s /usr/bin/xtables-legacy-multi /usr/bin/iptables && \
        ln -s /usr/bin/xtables-legacy-multi /usr/bin/iptables-save && \
        ln -s /usr/bin/xtables-legacy-multi /usr/bin/iptables-restore && \
        ln -s /usr/bin/xtables-legacy-multi /usr/bin/iptables-translate && \
        ln -s /usr/bin/xtables-legacy-multi /usr/bin/ip6tables && \
        ln -s /usr/bin/xtables-legacy-multi /usr/bin/ip6tables-save && \
        ln -s /usr/bin/xtables-legacy-multi /usr/bin/ip6tables-restore && \
        ln -s /usr/bin/xtables-legacy-multi /usr/bin/ip6tables-translate; \
    fi

RUN curl -sLf ${!TINI_URL} > /usr/bin/tini && \
    mkdir -p /var/lib/rancher/k3s/agent/images/ && \
    curl -sfL ${ETCD_URL} | tar xvzf - --strip-components=1 -C /usr/bin/ etcd-${CATTLE_ETCD_VERSION}-linux-${ARCH}/etcdctl && \
    curl -sLf https://github.com/rancher/telemetry/releases/download/${TELEMETRY_VERSION}/telemetry-${ARCH} > /usr/bin/telemetry && \
    chmod +x /usr/bin/tini /usr/bin/telemetry && \
    mkdir -p /var/lib/rancher-data/driver-metadata

RUN  if [ "${ARCH}" == "s390x" ]; then \
      curl -sLf https://storage.googleapis.com/kubernetes-release/release/${CATTLE_K3S_VERSION%+*}/bin/linux/${ARCH}/kubectl > /usr/bin/kubectl && \
      chmod +x /usr/bin/kubectl; \
     fi

<<<<<<< HEAD
ENV CATTLE_UI_VERSION 2.6.7-rc1
ENV CATTLE_DASHBOARD_UI_VERSION v2.6.6-rc1
=======
ENV CATTLE_UI_VERSION 2.6.6-rc1
ENV CATTLE_DASHBOARD_UI_VERSION v2.6.7-rc1
>>>>>>> 6c629376
ENV CATTLE_CLI_VERSION v2.6.6-rc4

# Please update the api-ui-version in pkg/settings/settings.go when updating the version here.
ENV CATTLE_API_UI_VERSION 1.1.9

RUN mkdir -p /var/log/auditlog
ENV AUDIT_LOG_PATH /var/log/auditlog/rancher-api-audit.log
ENV AUDIT_LOG_MAXAGE 10
ENV AUDIT_LOG_MAXBACKUP 10
ENV AUDIT_LOG_MAXSIZE 100
ENV AUDIT_LEVEL 0

RUN mkdir -p /usr/share/rancher/ui && \
    cd /usr/share/rancher/ui && \
    curl -sL https://releases.rancher.com/ui/${CATTLE_UI_VERSION}.tar.gz | tar xvzf - --strip-components=1 && \
    mkdir -p assets/rancher-ui-driver-linode && \
    cd assets/rancher-ui-driver-linode && \
    curl -O https://linode.github.io/rancher-ui-driver-linode/releases/${LINODE_UI_DRIVER_VERSION}/component.js && \
    curl -O https://linode.github.io/rancher-ui-driver-linode/releases/${LINODE_UI_DRIVER_VERSION}/component.css && \
    curl -O https://linode.github.io/rancher-ui-driver-linode/releases/${LINODE_UI_DRIVER_VERSION}/linode.svg && \
    mkdir -p /usr/share/rancher/ui/api-ui && \
    cd /usr/share/rancher/ui/api-ui && \
    curl -sL https://releases.rancher.com/api-ui/${CATTLE_API_UI_VERSION}.tar.gz | tar xvzf - --strip-components=1 && \
    mkdir -p /usr/share/rancher/ui-dashboard/dashboard && \
    cd /usr/share/rancher/ui-dashboard/dashboard && \
    curl -sL https://releases.rancher.com/dashboard/${CATTLE_DASHBOARD_UI_VERSION}.tar.gz | tar xvzf - --strip-components=2 && \
    ln -s dashboard/index.html ../index.html && \
    cd ../../ui/assets && \
    curl -sfL https://github.com/rancher/system-agent/releases/download/${CATTLE_SYSTEM_AGENT_VERSION}/rancher-system-agent-arm -O && \
    curl -sfL https://github.com/rancher/system-agent/releases/download/${CATTLE_SYSTEM_AGENT_VERSION}/rancher-system-agent-arm64 -O && \
    curl -sfL https://github.com/rancher/system-agent/releases/download/${CATTLE_SYSTEM_AGENT_VERSION}/rancher-system-agent-amd64 -O && \
    curl -sfL https://github.com/rancher/system-agent/releases/download/${CATTLE_SYSTEM_AGENT_VERSION}/rancher-system-agent-s390x -O && \
    curl -sfL ${CATTLE_SYSTEM_AGENT_INSTALL_SCRIPT} -o system-agent-install.sh && \
    curl -sfL ${CATTLE_SYSTEM_AGENT_UNINSTALL_SCRIPT} -o system-agent-uninstall.sh && \
    curl -sfL https://github.com/rancher/wins/releases/download/${CATTLE_WINS_AGENT_VERSION}/wins.exe -O && \
    curl -sfL https://acs-mirror.azureedge.net/csi-proxy/${CATTLE_CSI_PROXY_AGENT_VERSION}/binaries/csi-proxy-${CATTLE_CSI_PROXY_AGENT_VERSION}.tar.gz -O && \
    curl -sfL ${CATTLE_WINS_AGENT_INSTALL_SCRIPT} -o wins-agent-install.ps1 \
    curl -sfL ${CATTLE_WINS_AGENT_UNINSTALL_SCRIPT} -o wins-agent-uninstall.ps1

ENV CATTLE_CLI_URL_DARWIN  https://releases.rancher.com/cli2/${CATTLE_CLI_VERSION}/rancher-darwin-amd64-${CATTLE_CLI_VERSION}.tar.gz
ENV CATTLE_CLI_URL_LINUX   https://releases.rancher.com/cli2/${CATTLE_CLI_VERSION}/rancher-linux-amd64-${CATTLE_CLI_VERSION}.tar.gz
ENV CATTLE_CLI_URL_WINDOWS https://releases.rancher.com/cli2/${CATTLE_CLI_VERSION}/rancher-windows-386-${CATTLE_CLI_VERSION}.zip

ARG VERSION=dev
ENV CATTLE_SERVER_VERSION ${VERSION}
COPY entrypoint.sh rancher /usr/bin/
COPY kustomize.sh /usr/bin/
COPY jailer.sh /usr/bin/
COPY k3s-airgap-images.tar /var/lib/rancher/k3s/agent/images/
RUN chmod +x /usr/bin/entrypoint.sh
RUN chmod +x /usr/bin/kustomize.sh

COPY data.json /var/lib/rancher-data/driver-metadata/

ENV CATTLE_AGENT_IMAGE ${IMAGE_REPO}/rancher-agent:${VERSION}
ENV CATTLE_SERVER_IMAGE ${IMAGE_REPO}/rancher
ENV ETCDCTL_API=3

ENV SSL_CERT_DIR /etc/rancher/ssl
VOLUME /var/lib/rancher
VOLUME /var/lib/kubelet
VOLUME /var/lib/cni
VOLUME /var/log

ENTRYPOINT ["entrypoint.sh"]<|MERGE_RESOLUTION|>--- conflicted
+++ resolved
@@ -181,13 +181,8 @@
       chmod +x /usr/bin/kubectl; \
      fi
 
-<<<<<<< HEAD
 ENV CATTLE_UI_VERSION 2.6.7-rc1
-ENV CATTLE_DASHBOARD_UI_VERSION v2.6.6-rc1
-=======
-ENV CATTLE_UI_VERSION 2.6.6-rc1
 ENV CATTLE_DASHBOARD_UI_VERSION v2.6.7-rc1
->>>>>>> 6c629376
 ENV CATTLE_CLI_VERSION v2.6.6-rc4
 
 # Please update the api-ui-version in pkg/settings/settings.go when updating the version here.
